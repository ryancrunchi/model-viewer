--- conflicted
+++ resolved
@@ -83,6 +83,16 @@
   }
 }
 
+export class IOSIntent implements ARIntent {
+  constructor(public file: URL, public parameters: IOSIntentParameters) {};
+
+  toURL = () => {
+    const url = this.file;
+    url.hash = this.parameters.toURL();
+    return url.toString();
+  };
+}
+
 export enum AndroidARIntentMode {
   "3D_PREFERRED" = "3d_preferred",
   "3D_ONLY" = "3d_only",
@@ -95,7 +105,9 @@
     public fallbackURL?: string,
     public resizable?: boolean,
     public link?: URL,
-    public sound?: string) {};
+    public sound?: string,
+    public disableOcclusion?: boolean,
+    public enableVerticalPlacement?: boolean) {};
 
   toURL = () => {
     /*return Object.entries(this)
@@ -122,16 +134,6 @@
   }
 }
 
-export class IOSIntent implements ARIntent {
-  constructor(public file: URL, public parameters: IOSIntentParameters) {};
-
-  toURL = () => {
-    const url = this.file;
-    url.hash = this.parameters.toURL();
-    return url.toString();
-  };
-}
-
 export class AndroidIntent implements ARIntent {
   constructor(public file: URL, public parameters: AndroidIntentParameters) {};
 
@@ -139,10 +141,13 @@
     let intent = "intent://arvr.google.com/scene-viewer/1.0"
     let params = {
       file: this.file.toString(),
-      mode: AndroidARIntentMode.AR_ONLY,
+      mode: AndroidARIntentMode.AR_PREFERRED,
       link: this.parameters.link,
+      sound: this.parameters.sound,
       title: encodeURIComponent(this.parameters.title),
-      resizable: this.parameters.resizable
+      resizable: this.parameters.resizable,
+      "disable_occlusion": this.parameters.disableOcclusion,
+      "enable_vertical_placement": this.parameters.enableVerticalPlacement
     };
     let fileParams = this.file.searchParams.toString();
     let paramString = [fileParams, ...Object.entries(params)
@@ -233,6 +238,9 @@
     @property({type: String, attribute: 'ar-modes'})
     arModes: string = DEFAULT_AR_MODES;
 
+    @property({type: Boolean, attribute: 'ar-android-disable-occlusion'})
+    disableOcclusion: boolean = false;
+
     @property({type: String, attribute: 'ios-src'}) iosSrc: string|null = null;
 
     @property({type: String, attribute: 'ar-custom-button-title'})
@@ -259,11 +267,11 @@
     @property({type: AppleCustomBannerHeight, attribute: 'ar-custom-button-ios-custom-height'})
     arCustomButtonIOSCustomHeight?: AppleCustomBannerHeight;
     
-    @property({type: String, attribute: 'ar-custom-button-android-fallback-url'})
-    arCustomButtonAndroidFallbackURL?: string;
+    @property({type: String, attribute: 'ar-android-fallback-url'})
+    arAndroidFallbackURL?: string;
     
-    @property({type: String, attribute: 'ar-custom-button-android-sound'})
-    arCustomButtonAndroidSound?: string;
+    @property({type: String, attribute: 'ar-android-sound'})
+    arAndroidSound?: string;
 
     get canActivateAR(): boolean {
       return this[$arMode] !== ARMode.NONE;
@@ -369,26 +377,19 @@
     async activateAR() {
       switch (this[$arMode]) {
         case ARMode.QUICK_LOOK:
-          let iOSParameters = new IOSIntentParameters(this.arCustomButtonTitle,
-            this.arCustomButtonIOSSubtitle,
-            this.arCustomButtonIOSPrice,
-            this.arScale === 'auto',
-            this.arCustomButtonLink,
-            this.arCustomButtonIOSApplePayType,
-            this.arCustomButtonIOSAction,
-            this.arCustomButtonIOSCustom, this.arCustomButtonIOSCustomHeight);
-          let intent = new IOSIntent(new URL(this.iosSrc!), iOSParameters);
-          this[$openIOSARQuickLook](intent);
+          this[$openIOSARQuickLook]();
           break;
         case ARMode.WEBXR:
           await this[$enterARWithWebXR]();
           break;
         case ARMode.SCENE_VIEWER:
           let androidParameters = new AndroidIntentParameters(this.arCustomButtonTitle,
-            this.arCustomButtonAndroidFallbackURL,
+            this.arAndroidFallbackURL,
             this.arScale === 'auto',
             this.arCustomButtonLink,
-            this.arCustomButtonAndroidSound);
+            this.arAndroidSound,
+            this.disableOcclusion,
+            this.arPlacement === 'wall');
           let androidIntent = new AndroidIntent(new URL(this.src!), androidParameters);
           this[$openSceneViewer](androidIntent);
           break;
@@ -488,16 +489,14 @@
     [$openSceneViewer](androidIntent: AndroidIntent) {
       const location = self.location.toString();
       const locationUrl = new URL(location);
+      //const modelUrl = new URL(this.src!, location);
+      //const params = new URLSearchParams(modelUrl.search);
 
       locationUrl.hash = noArViewerSigil;
 
       // modelUrl can contain title/link/sound etc.
-<<<<<<< HEAD
       /*
-      params.set('mode', 'ar_only');
-=======
       params.set('mode', 'ar_preferred');
->>>>>>> 2107323f
       if (!params.has('disable_occlusion')) {
         params.set('disable_occlusion', 'true');
       }
@@ -515,9 +514,6 @@
         const linkUrl = new URL(params.get('link')!, location);
         params.set('link', linkUrl.toString());
       }
-<<<<<<< HEAD
-      */
-=======
 
       const intent = `intent://arvr.google.com/scene-viewer/1.0?${
           params.toString() + '&file=' +
@@ -525,7 +521,7 @@
               modelUrl
                   .toString())}#Intent;scheme=https;package=com.google.ar.core;action=android.intent.action.VIEW;S.browser_fallback_url=${
           encodeURIComponent(locationUrl.toString())};end;`;
->>>>>>> 2107323f
+      */
 
       const undoHashChange = () => {
         if (self.location.hash === noArViewerSigil) {
@@ -546,14 +542,11 @@
 
       self.addEventListener('hashchange', undoHashChange, {once: true});
 
-<<<<<<< HEAD
+      //this[$arAnchor].setAttribute('href', intent);
+      console.log('Attempting to present in AR with Scene Viewer...');
       const nativeIntent = androidIntent.toURL();
 
       this[$arAnchor].setAttribute('href', nativeIntent);
-=======
-      this[$arAnchor].setAttribute('href', intent);
-      console.log('Attempting to present in AR with Scene Viewer...');
->>>>>>> 2107323f
       this[$arAnchor].click();
     }
 
@@ -561,33 +554,34 @@
      * Takes a URL to a USDZ file and sets the appropriate fields so that Safari
      * iOS can intent to their AR Quick Look.
      */
-<<<<<<< HEAD
-    [$openIOSARQuickLook](iosIntent: IOSIntent) {
-=======
     async[$openIOSARQuickLook]() {
+      let iOSParameters = new IOSIntentParameters(this.arCustomButtonTitle,
+        this.arCustomButtonIOSSubtitle,
+        this.arCustomButtonIOSPrice,
+        this.arScale === 'auto',
+        this.arCustomButtonLink,
+        this.arCustomButtonIOSApplePayType,
+        this.arCustomButtonIOSAction,
+        this.arCustomButtonIOSCustom, this.arCustomButtonIOSCustomHeight);
+      let intent = new IOSIntent(new URL(this.iosSrc!), iOSParameters);
       const generateUsdz = !this.iosSrc;
 
       this[$arButtonContainer].classList.remove('enabled');
 
-      const objectURL = generateUsdz ? await this.prepareUSDZ() : this.iosSrc!;
+      const objectURL = generateUsdz ? await this.prepareUSDZ() : intent.toURL();
       const modelUrl = new URL(objectURL, self.location.toString());
-
+/*
       if (this.arScale === 'fixed') {
         if (modelUrl.hash) {
           modelUrl.hash += '&';
         }
         modelUrl.hash += 'allowsContentScaling=0';
       }
-
->>>>>>> 2107323f
+*/
       const anchor = this[$arAnchor];
       anchor.setAttribute('rel', 'ar');
       const img = document.createElement('img');
       anchor.appendChild(img);
-<<<<<<< HEAD
-      anchor.setAttribute('href', iosIntent.toURL());
-      anchor.click();
-=======
       anchor.setAttribute('href', modelUrl.toString());
       if (generateUsdz) {
         anchor.setAttribute('download', 'model.usdz');
@@ -632,7 +626,6 @@
       }
 
       return url;
->>>>>>> 2107323f
     }
   }
 
